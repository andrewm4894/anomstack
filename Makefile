--- conflicted
+++ resolved
@@ -12,7 +12,10 @@
 local:
 	dagster dev -f anomstack/main.py
 
-<<<<<<< HEAD
+## start docker containers
+docker:
+	docker compose up -d --build
+
 ## setup local development environment and install dependencies
 dev:
 	pre-commit install
@@ -76,7 +79,4 @@
 		printf "\n"; \
 	}' \
 	| more $(shell test $(shell uname) == Darwin && echo '--no-init --raw-control-chars')
-=======
-docker:
-	docker compose up -d --build
->>>>>>> 14366dc1
+
