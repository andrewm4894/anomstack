--- conflicted
+++ resolved
@@ -8,14 +8,11 @@
 train_cron_schedule: "15 */1 * * *" # train every 1 hour
 score_cron_schedule: "*/15 * * * *" # score every 15 minutes
 alert_cron_schedule: "*/20 * * * *" # alert every 20 minutes
-<<<<<<< HEAD
 llmalert_cron_schedule: "*/20 * * * *" # llmalert every 20 minutes
 timegptalert_cron_schedule: "*/20 * * * *" # timegptalert every 20 minutes
-=======
 change_cron_schedule: "*/20 * * * *" # change detection every 20 minutes
 llmalert_cron_schedule: "*/20 * * * *" # alert every 20 minutes
 disable_llmalert: True
->>>>>>> 470c5d1e
 plot_cron_schedule: "*/25 * * * *" # plot every 25 minutes
 timegptalert_freq: '1H'
 timegptalert_freq_agg: 'mean'
