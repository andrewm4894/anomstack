--- conflicted
+++ resolved
@@ -37,32 +37,6 @@
       DAGSTER_POSTGRES_PASSWORD: "${ANOMSTACK_POSTGRES_PASSWORD:-postgres_password}"
       DAGSTER_POSTGRES_DB: "${ANOMSTACK_POSTGRES_DB:-postgres_db}"
       DAGSTER_CURRENT_IMAGE: "anomstack_code_image"
-<<<<<<< HEAD
-      # read from .env file
-      ANOMSTACK_GCP_PROJECT_ID: ${ANOMSTACK_GCP_PROJECT_ID}
-      ANOMSTACK_SNOWFLAKE_ACCOUNT: ${ANOMSTACK_SNOWFLAKE_ACCOUNT}
-      ANOMSTACK_SNOWFLAKE_USER: ${ANOMSTACK_SNOWFLAKE_USER}
-      ANOMSTACK_SNOWFLAKE_PASSWORD: ${ANOMSTACK_SNOWFLAKE_PASSWORD}
-      ANOMSTACK_SNOWFLAKE_WAREHOUSE: ${ANOMSTACK_SNOWFLAKE_WAREHOUSE}
-      ANOMSTACK_AWS_ACCESS_KEY_ID: ${ANOMSTACK_AWS_ACCESS_KEY_ID}
-      ANOMSTACK_AWS_SECRET_ACCESS_KEY: ${ANOMSTACK_AWS_SECRET_ACCESS_KEY}
-      ANOMSTACK_DUCKDB_PATH: ${ANOMSTACK_DUCKDB_PATH}
-      ANOMSTACK_TABLE_KEY: ${ANOMSTACK_TABLE_KEY}
-      ANOMSTACK_MODEL_PATH: ${ANOMSTACK_MODEL_PATH}
-      ANOMSTACK_SLACK_WEBHOOK_URL: ${ANOMSTACK_SLACK_WEBHOOK_URL}
-      ANOMSTACK_IGNORE_EXAMPLES: ${ANOMSTACK_IGNORE_EXAMPLES}
-      ANOMSTACK_ALERT_EMAIL_FROM: ${ANOMSTACK_ALERT_EMAIL_FROM}
-      ANOMSTACK_ALERT_EMAIL_TO: ${ANOMSTACK_ALERT_EMAIL_TO}
-      ANOMSTACK_ALERT_EMAIL_SMTP_HOST: ${ANOMSTACK_ALERT_EMAIL_SMTP_HOST}
-      ANOMSTACK_ALERT_EMAIL_SMTP_PORT: ${ANOMSTACK_ALERT_EMAIL_SMTP_PORT}
-      ANOMSTACK_ALERT_EMAIL_PASSWORD: ${ANOMSTACK_ALERT_EMAIL_PASSWORD}
-      ANOMSTACK_GOOGLE_APPLICATION_CREDENTIALS: "/tmp/conf/gcp_credentials.json"
-      ANOMSTACK_GOOGLE_APPLICATION_CREDENTIALS_JSON: ${ANOMSTACK_GOOGLE_APPLICATION_CREDENTIALS_JSON}
-      ANOMSTACK_OPENAI_KEY: ${ANOMSTACK_OPENAI_KEY}
-      ANOMSTACK_OPENAI_MODEL: ${ANOMSTACK_OPENAI_MODEL}
-      ANOMSTACK_TIMEGPT_TOKEN: ${ANOMSTACK_TIMEGPT_TOKEN}
-=======
->>>>>>> 470c5d1e
     networks:
       - anomstack_network
 
@@ -89,38 +63,9 @@
     env_file:
       - .env
     environment:
-<<<<<<< HEAD
-      DAGSTER_POSTGRES_USER: "postgres_user"
-      DAGSTER_POSTGRES_PASSWORD: "postgres_password"
-      DAGSTER_POSTGRES_DB: "postgres_db"
-      # read from .env file
-      ANOMSTACK_GCP_PROJECT_ID: ${ANOMSTACK_GCP_PROJECT_ID}
-      ANOMSTACK_SNOWFLAKE_ACCOUNT: ${ANOMSTACK_SNOWFLAKE_ACCOUNT}
-      ANOMSTACK_SNOWFLAKE_USER: ${ANOMSTACK_SNOWFLAKE_USER}
-      ANOMSTACK_SNOWFLAKE_PASSWORD: ${ANOMSTACK_SNOWFLAKE_PASSWORD}
-      ANOMSTACK_SNOWFLAKE_WAREHOUSE: ${ANOMSTACK_SNOWFLAKE_WAREHOUSE}
-      ANOMSTACK_AWS_ACCESS_KEY_ID: ${ANOMSTACK_AWS_ACCESS_KEY_ID}
-      ANOMSTACK_AWS_SECRET_ACCESS_KEY: ${ANOMSTACK_AWS_SECRET_ACCESS_KEY}
-      ANOMSTACK_DUCKDB_PATH: ${ANOMSTACK_DUCKDB_PATH}
-      ANOMSTACK_TABLE_KEY: ${ANOMSTACK_TABLE_KEY}
-      ANOMSTACK_MODEL_PATH: ${ANOMSTACK_MODEL_PATH}
-      ANOMSTACK_SLACK_WEBHOOK_URL: ${ANOMSTACK_SLACK_WEBHOOK_URL}
-      ANOMSTACK_IGNORE_EXAMPLES: ${ANOMSTACK_IGNORE_EXAMPLES}
-      ANOMSTACK_ALERT_EMAIL_FROM: ${ANOMSTACK_ALERT_EMAIL_FROM}
-      ANOMSTACK_ALERT_EMAIL_TO: ${ANOMSTACK_ALERT_EMAIL_TO}
-      ANOMSTACK_ALERT_EMAIL_SMTP_HOST: ${ANOMSTACK_ALERT_EMAIL_SMTP_HOST}
-      ANOMSTACK_ALERT_EMAIL_SMTP_PORT: ${ANOMSTACK_ALERT_EMAIL_SMTP_PORT}
-      ANOMSTACK_ALERT_EMAIL_PASSWORD: ${ANOMSTACK_ALERT_EMAIL_PASSWORD}
-      ANOMSTACK_GOOGLE_APPLICATION_CREDENTIALS: "/tmp/conf/gcp_credentials.json"
-      ANOMSTACK_GOOGLE_APPLICATION_CREDENTIALS_JSON: ${ANOMSTACK_GOOGLE_APPLICATION_CREDENTIALS_JSON}
-      ANOMSTACK_OPENAI_KEY: ${ANOMSTACK_OPENAI_KEY}
-      ANOMSTACK_OPENAI_MODEL: ${ANOMSTACK_OPENAI_MODEL}
-      ANOMSTACK_TIMEGPT_TOKEN: ${ANOMSTACK_TIMEGPT_TOKEN}
-=======
       DAGSTER_POSTGRES_USER: "${ANOMSTACK_POSTGRES_USER:-postgres_user}"
       DAGSTER_POSTGRES_PASSWORD: "${ANOMSTACK_POSTGRES_PASSWORD:-postgres_password}"
       DAGSTER_POSTGRES_DB: "${ANOMSTACK_POSTGRES_DB:-postgres_db}"
->>>>>>> 470c5d1e
     volumes: # Make docker client accessible so we can terminate containers from dagit
       - /var/run/docker.sock:/var/run/docker.sock
       - /tmp/io_manager_storage:/tmp/io_manager_storage
@@ -146,38 +91,9 @@
     env_file:
       - .env
     environment:
-<<<<<<< HEAD
-      DAGSTER_POSTGRES_USER: "postgres_user"
-      DAGSTER_POSTGRES_PASSWORD: "postgres_password"
-      DAGSTER_POSTGRES_DB: "postgres_db"
-      # read from .env file
-      ANOMSTACK_GCP_PROJECT_ID: ${ANOMSTACK_GCP_PROJECT_ID}
-      ANOMSTACK_SNOWFLAKE_ACCOUNT: ${ANOMSTACK_SNOWFLAKE_ACCOUNT}
-      ANOMSTACK_SNOWFLAKE_USER: ${ANOMSTACK_SNOWFLAKE_USER}
-      ANOMSTACK_SNOWFLAKE_PASSWORD: ${ANOMSTACK_SNOWFLAKE_PASSWORD}
-      ANOMSTACK_SNOWFLAKE_WAREHOUSE: ${ANOMSTACK_SNOWFLAKE_WAREHOUSE}
-      ANOMSTACK_AWS_ACCESS_KEY_ID: ${ANOMSTACK_AWS_ACCESS_KEY_ID}
-      ANOMSTACK_AWS_SECRET_ACCESS_KEY: ${ANOMSTACK_AWS_SECRET_ACCESS_KEY}
-      ANOMSTACK_DUCKDB_PATH: ${ANOMSTACK_DUCKDB_PATH}
-      ANOMSTACK_TABLE_KEY: ${ANOMSTACK_TABLE_KEY}
-      ANOMSTACK_MODEL_PATH: ${ANOMSTACK_MODEL_PATH}
-      ANOMSTACK_SLACK_WEBHOOK_URL: ${ANOMSTACK_SLACK_WEBHOOK_URL}
-      ANOMSTACK_IGNORE_EXAMPLES: ${ANOMSTACK_IGNORE_EXAMPLES}
-      ANOMSTACK_ALERT_EMAIL_FROM: ${ANOMSTACK_ALERT_EMAIL_FROM}
-      ANOMSTACK_ALERT_EMAIL_TO: ${ANOMSTACK_ALERT_EMAIL_TO}
-      ANOMSTACK_ALERT_EMAIL_SMTP_HOST: ${ANOMSTACK_ALERT_EMAIL_SMTP_HOST}
-      ANOMSTACK_ALERT_EMAIL_SMTP_PORT: ${ANOMSTACK_ALERT_EMAIL_SMTP_PORT}
-      ANOMSTACK_ALERT_EMAIL_PASSWORD: ${ANOMSTACK_ALERT_EMAIL_PASSWORD}
-      ANOMSTACK_GOOGLE_APPLICATION_CREDENTIALS: "/tmp/conf/gcp_credentials.json"
-      ANOMSTACK_GOOGLE_APPLICATION_CREDENTIALS_JSON: ${ANOMSTACK_GOOGLE_APPLICATION_CREDENTIALS_JSON}
-      ANOMSTACK_OPENAI_KEY: ${ANOMSTACK_OPENAI_KEY}
-      ANOMSTACK_OPENAI_MODEL: ${ANOMSTACK_OPENAI_MODEL}
-      ANOMSTACK_TIMEGPT_TOKEN: ${ANOMSTACK_TIMEGPT_TOKEN}
-=======
       DAGSTER_POSTGRES_USER: "${ANOMSTACK_POSTGRES_USER:-postgres_user}"
       DAGSTER_POSTGRES_PASSWORD: "${ANOMSTACK_POSTGRES_PASSWORD:-postgres_password}"
       DAGSTER_POSTGRES_DB: "${ANOMSTACK_POSTGRES_DB:-postgres_db}"
->>>>>>> 470c5d1e
     volumes: # Make docker client accessible so we can launch containers using host docker
       - /var/run/docker.sock:/var/run/docker.sock
       - /tmp/io_manager_storage:/tmp/io_manager_storage
